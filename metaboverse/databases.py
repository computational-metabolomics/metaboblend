#!/usr/bin/env python
# -*- coding: utf-8 -*-
#
# Copyright © 2019-2020 Ralf Weber
#
# This file is part of MetaboVerse.
#
# MetaboVerse is free software: you can redistribute it and/or modify
# it under the terms of the GNU General Public License as published by
# the Free Software Foundation, either version 3 of the License, or
# (at your option) any later version.
#
# MetaboVerse is distributed in the hope that it will be useful,
# but WITHOUT ANY WARRANTY; without even the implied warranty of
# MERCHANTABILITY or FITNESS FOR A PARTICULAR PURPOSE.  See the
# GNU General Public License for more details.
#
# You should have received a copy of the GNU General Public License
# along with MetaboVerse.  If not, see <https://www.gnu.org/licenses/>.
#

import io
import os
import sys
import subprocess
import pickle
import sqlite3
import tempfile
from collections import OrderedDict
import xml.etree.ElementTree as etree
import networkx as nx
from rdkit import Chem
from rdkit.Chem import Recap
from rdkit.Chem import BRICS
from .auxiliary import calculate_complete_multipartite_graphs, graph_to_ri, graph_info, sort_subgraphs, draw_subgraph

sqlite3.register_converter("PICKLE", pickle.loads)


def reformat_xml(source, encoding="utf8"):
    """
    Reformats HMDB xml files to be compatible with :py:meth:`metaboverse.databases.parse_xml`; some such files do not
    contain a `<hmdb xmlns="http://www.hmdb.ca">` header.

    :param source: File to be reformatted.

    :param encoding: Encoding of source file.

    :return: Source file destination.
    """

    with io.open(source, "r", encoding=encoding) as xml:
        xml_contents = xml.readlines()
        if "hmdb" in xml_contents[1]:
            return source

        xml_contents.insert(1, "<hmdb xmlns=\"http://www.hmdb.ca\"> \n")

    with io.open(source, "w", encoding=encoding) as xml:
        xml_contents = "".join(xml_contents)
        xml.write(xml_contents)
        xml.write("</hmdb>")

    return source


def parse_xml(source, encoding="utf8", reformat=False):
    """
    Parses the contents of HMDB xml files to to extract information for the generation of substructures.

    :param source: Source file destination.

    :param encoding: Encoding of source file.

    :param reformat: Whether to apply :py:meth:`metaboverse.databases.reformat_xml` to the XML file. Is required for
        XML files recording single metabolites.

        * **True** Add a `<hmdb xmlns="http://www.hmdb.ca">` header to the XML file before parsing.
        * **False** Parse the XML file as it is (recommended if header is present).

    :return: The XML file converted to a dictionary.
    """

    if reformat:
        reformat_xml(source, encoding)

    with io.open(source, "r", encoding=encoding) as inp:
        record_out = OrderedDict()

        inp.readline()
        inp.readline()

        xml_record = ""
        path = []

        for line in inp:
            xml_record += line
            if line == "</metabolite>\n" or line == "</drug>\n":

                if sys.version_info[0] == 3:
                    inp = io.StringIO(xml_record)
                else:
                    inp = io.BytesIO(xml_record.encode('utf-8').strip())

                for event, elem in etree.iterparse(inp, events=("start", "end")):
                    if event == 'end':
                        path.pop()

                    if event == 'start':
                        path.append(elem.tag)
                        if elem.text is not None:
                            if elem.text.replace(" ", "") != "\n":

                                path_elem = ".".join(map(str, path[1:]))
                                if path_elem in record_out:
                                    if type(record_out[path_elem]) != list:
                                        record_out[path_elem] = [record_out[path_elem]]
                                    record_out[path_elem].append(elem.text)
                                else:
                                    record_out[path_elem] = elem.text

                xml_record = ""
                yield record_out
                record_out = OrderedDict()


class ConnectivityDb:
    """
    Object containing a reference to the connectivity database.

    :param db: Path to the connectivity database.
    """

    def __init__(self, db):
        """Constructor method"""

        self.db = db


class SubstructureDb:
    """
    Methods for interacting with the SQLITE3 substructure and connectivity databases. Provides a connection to the
    substructure database and, if provided, the connectivity database.

    :param db: Path to the substructure database.
    :param db2: Path to the connectivity database.
    :ivar path_pkls: Path to the directory containing connectivity graph PKLs
    :param conn: A :py:meth:`sqlite3.connection` to the substructure database; the connectivity database will be attached
        as 'graphs'.
    :param cursor: A :py:meth:`sqlite3.connection.cursor` for the substructure database; the connectivity database will
        be attached as "graphs".
    """

<<<<<<< HEAD
    def __init__(self, db, path_pkls="", db2=None, clean=True):
=======
    def __init__(self, db, path_pkls="", db2=None):
>>>>>>> 214802d4
        """Constructor method"""

        self.db = db
        self.db2 = db2
        self.path_pkls = path_pkls

        self.conn = sqlite3.connect(self.db)
        self.cursor = self.conn.cursor()

        self.clean = clean

        if self.db2 is not None:
            self.cursor.execute("ATTACH DATABASE '%s' as 'graphs';" % self.db2)

    def select_compounds(self, cpds=[]):
        """
        Select all keys from the compounds table of the substructure database, filtered by HMDB IDs if provided.

        :param cpds: A list of HMDB IDs by which to filter the compounds; applies no filter if not provided.

        :return: Returns the result of the compounds table query via :py:meth:`sqlite3.connection.cursor.fetchall`;
            essentially provides a list containing a list for the values of each row.
        """

        if len(cpds) > 0:
            sql = " WHERE hmdbid in ('%s')" % ("', '".join(map(str, cpds)))
        else:
            sql = ""

        self.cursor.execute("""SELECT DISTINCT hmdbid, exact_mass, formula, C, H, N, O, P, S, smiles,
                               smiles_rdkit, smiles_rdkit_kek FROM compounds%s""" % sql)

        return self.cursor.fetchall()

    def filter_hmdbid_substructures(self, min_node_weight=2):
        """
        Filters `hmdbid_substructures` table in the substructure database by the frequency of the substructure; allows
        for the removal of non-unique (min_node_weight = 2) or infrequent (min_node_weight > 2) substructures. Generates
        a new table, `unique_hmdbid`, which contains distinct hmdbids and 'filtered_hmdbid_substructures' which contains
        the filtered substructures with their frequency.

        :param min_node_weight: Minimal count of the substructure within 'hmdbid_substructures'.
        """

        self.cursor.execute("DROP TABLE IF EXISTS unique_hmdbid")
        self.cursor.execute("DROP TABLE IF EXISTS filtered_hmdbid_substructures")

        self.cursor.execute("CREATE TABLE unique_hmdbid AS SELECT DISTINCT hmdbid FROM compounds")

        self.cursor.execute("""CREATE TABLE filtered_hmdbid_substructures AS
                                   SELECT smiles_rdkit, COUNT(*) FROM hmdbid_substructures
                                   GROUP BY smiles_rdkit HAVING COUNT(*) >=%s""" % min_node_weight)

    def generate_substructure_network(self, method="default", min_node_weight=2, remove_isolated=False):
        """
        Generate networks to explore the co-occurence of substructures in the substructure database.
        
        :param method: Which method to use for the generation of a substructure co-occurence network.

            * **default** Generate a standard substructure network using the most time-efficient method. Node weights
                represent the frequency of substructures in the substructure database whilst edge weights represent the
                co-occurence of these substructures. See
                :py:meth:`metaboverse.databases.default_substructure_network`.

            * **extended** Alternative method for generating substructure networks that generates an intermediate
                metabolite-substructure linkage network; returns the same network as the **default** method. See
                :py:meth:`metaboverse.databases.extended_substructure_network`.

            * **parent_structure_linkage**  Uses the **extended** method and returns the intermediate
                metabolite-substructure linkage network; instead of weighted edges between substructures being present,
                the substructures are connected to the metabolites by which they were generated.

        :param min_node_weight: Minimum frequency of substructures to be included in the network; a minimum node weight
            of 2 means that all non-unique substructures will be present.

        :param remove_isolated: Isolated nodes are substructures that do not co-occur with any others.

            * **True** Remove isolated nodes from the final network.

            * **False** Allow isolated nodes to remain in the final network.

        :return: A :py:meth:`networkx.Graph` object containing the specified network.
        """

        substructure_graph = nx.Graph()
        self.filter_hmdbid_substructures(min_node_weight)

        self.cursor.execute("SELECT * FROM unique_hmdbid")
        unique_hmdb_ids = self.cursor.fetchall()

        self.cursor.execute("SELECT * FROM filtered_hmdbid_substructures")
        # add node for each unique substructure, weighted by count
        for unique_substructure in self.cursor.fetchall():
            substructure_graph.add_node(unique_substructure[0], weight=unique_substructure[1])

        # generate different flavours of network
        if method == "default":
            substructure_graph = self.default_substructure_network(substructure_graph, unique_hmdb_ids)
        elif method == "extended":
            substructure_graph = self.extended_substructure_network(substructure_graph, unique_hmdb_ids,
                                                                    include_parents=False)
        elif method == "parent_structure_linkage":
            substructure_graph = self.extended_substructure_network(substructure_graph, unique_hmdb_ids,
                                                                    include_parents=True)

        if remove_isolated:
            substructure_graph.remove_nodes_from(list(nx.isolates(substructure_graph)))

        return substructure_graph

    def extended_substructure_network(self, substructure_graph, unique_hmdb_ids, include_parents=False):
        """
        Extended method for substructure network generation - ie, an intermediate substructure network is generated
        which involves substructure nodes, weighted by frequency, and metabolite nodes; unweighted edges are found
        between substructures and metabolites, representing the structures from which substructures were generated.
        This intermediate network can be returned, or it may be transformed into the standard substructure network
        generated by :py:meth:`metaboverse.databases.default_substructure_network`.

        :param substructure_graph: A :py:meth:`networkx.Graph` containing substructure nodes, weighted by their
            frequencies in the substructure database. Can be passed by
            :py:meth:`metaboverse.databases.generate_substructure_network`.

        :param unique_hmdb_ids: A list containing distinct HMDB IDs from the substructure database.

        :param include_parents: Which type of substructure network to return.

            * **True** Return the intermediate network containing metabolite nodes.

            * **False** Return the standard substructure network.

        :return: A :py:meth:`networkx.Graph` object containing the specified network.
        """

        # add node for each parent structure
        for unique_hmdb_id in unique_hmdb_ids:
            substructure_graph.add_node(unique_hmdb_id[0])

        # add edge for each linked parent structure and substructure
        self.cursor.execute("""SELECT * FROM hmdbid_substructures WHERE smiles_rdkit IN 
                                   (SELECT smiles_rdkit FROM filtered_hmdbid_substructures)""")
        for hmdbid_substructures in self.cursor.fetchall():
            substructure_graph.add_edge(hmdbid_substructures[0], hmdbid_substructures[1])

        if not include_parents:
            # remove parent structures and replace with linked, weighted substructures
            for unique_hmdb_id in unique_hmdb_ids:
                for adj1 in substructure_graph.adj[unique_hmdb_id[0]]:
                    for adj2 in substructure_graph.adj[unique_hmdb_id[0]]:
                        if substructure_graph.has_edge(adj1, adj2):
                            substructure_graph[adj1][adj2]['weight'] += 1
                        else:
                            substructure_graph.add_edge(adj1, adj2, weight=1)
                substructure_graph.remove_node(unique_hmdb_id[0])

            # remove self-loops
            substructure_graph.remove_edges_from(nx.selfloop_edges(substructure_graph))

        return substructure_graph

    def default_substructure_network(self, substructure_graph, unique_hmdb_ids):
        """
        Standard method for generating substructure co-occurence networks.

        :param substructure_graph: A :py:meth:`networkx.Graph` containing substructure nodes, weighted by their
            frequencies in the substructure database. Can be passed by
            :py:meth:`metaboverse.databases.generate_substructure_network`.

        :param unique_hmdb_ids: A list containing distinct HMDB IDs from the substructure database.

        :return: A :py:meth:`networkx.Graph` object containing the specified network.
        """

        # add edges by walking through hmdbid_substructures
        for unique_hmdb_id in unique_hmdb_ids:
            self.cursor.execute("""SELECT * FROM hmdbid_substructures 
                                       WHERE smiles_rdkit IN (SELECT smiles_rdkit FROM filtered_hmdbid_substructures) 
                                       AND hmdbid = '%s'""" % unique_hmdb_id)
            nodes = []
            for substructure in self.cursor.fetchall():
                for node in nodes:
                    if substructure_graph.has_edge(substructure[1], node):
                        substructure_graph[substructure[1]][node]['weight'] += 1
                    else:
                        substructure_graph.add_edge(substructure[1], node, weight=1)

                nodes.append(substructure[1])

        return substructure_graph

    def select_mass_values(self, accuracy, masses, table_name):
        """
        Gets mass values from a table of substructures. Can limit results based on mass at integer level. Used by
        subset_sum to filter substructures prior to building.

        :param accuracy: To which decimal places of accuracy results are to be limited to.

            * **1** Integer level
            * **0_1** One decimal place
            * **0_01** Two decimal places
            * **0_001** Three decimal places
            * **0_0001** Four decimal places

        :param masses: A list of integers to limit the query by.

        :param table_name: Name of the substructure table to be queried.

        :return: Sorted list of mass values from the substructure database, filtered by the supplied parameters.
        """

        mass_values = []
        filter_mass = ""
        if type(masses) == list:
            if len(masses) > 0:
                filter_mass = " WHERE exact_mass__1 IN ({})".format(",".join(map(str, masses)))

        self.cursor.execute("SELECT DISTINCT exact_mass__{} FROM {}{}".format(accuracy, table_name, filter_mass))

        records = self.cursor.fetchall()
        for record in records:
            mass_values.append(record[0])
        mass_values.sort()

        return mass_values

    def select_ecs(self, exact_mass, table_name, accuracy, ppm=None):
        """
        Select elemental compositions based on an exact mass; allows for inexact mass searches based on error (ppm).

        :param exact_mass: The exact mass used to query the substructure database.

        :param table_name: Name of the substructure table to be queried.

        :param accuracy: To which decimal places of accuracy results are to be limited to.

            * **1** Integer level
            * **0_1** One decimal place
            * **0_01** Two decimal places
            * **0_001** Three decimal places
            * **0_0001** Four decimal places

        :param ppm: The allowable error of the query (in parts per million).

        :return: Returns the elemental compositions associated with the `exact_mass` via
            :py:meth:`sqlite3.connection.cursor.fetchall`; essentially provides a list containing a list for the values
            of each row (C, H, N, O, P, S).
        """

        if ppm is None:
            mass_statement = "= " + str(exact_mass)
        else:
            tolerance = (exact_mass / 1000000) * ppm
            mass_statement = "< {} AND exact_mass__{} > {}".format(exact_mass + tolerance,
                                                                   accuracy,
                                                                   exact_mass - tolerance)

        self.cursor.execute("""SELECT DISTINCT C, H, N, O, P, S
                                   FROM {} 
                                   WHERE exact_mass__{} {}
                            """.format(table_name, accuracy, mass_statement))

        return self.cursor.fetchall()

    def paths(self, tree, cur=()):
        if tree == {}:
            yield cur
        else:
            for n, s in tree.items():
                for path in self.paths(s, cur + (n,)):
                    yield path

    def isomorphism_graphs(self, id_pkl):
        with open(os.path.join(self.path_pkls, "{}.pkl".format(id_pkl)), 'rb') as pickle_file:
            nGcomplete = pickle.load(pickle_file)
        for p in self.paths(nGcomplete):
            yield p

    def k_configs(self):
        """
        Obtains strings detailing the valences for each substructure in a connectivity graph and the ID of the related
        PKL file. Used to match a set of substructures to the correct set of non-isomorphic graphs in the connectivity
        database.

        :return: Dictionary containing the valences as keys and PKL IDs as values.
        """

        self.cursor.execute("""SELECT id_pkl, nodes_valences 
                                   FROM subgraphs""")

        records = self.cursor.fetchall()
        configs = {}

        for record in records:
            configs[str(record[1])] = record[0]

        return configs

    def select_sub_structures(self, l_atoms, table_name):
        """
        Selects specific substructures from a substructure table based on elemental composition. Used to obtain
        sets substructures to be connected.

        :param l_atoms: A list of lists containing the elemental compositions of the queries, in the format
            [C, H, N, O, P, S].

        :param table_name: Name of the substructure table to be queried.

        :return: A list of lists containing the libs of the substructures obtained by the query; the lib is a
            dictionary containing details about the substructure, as generated by
            :py:meth:`metaboverse.databases.get_substructure`.
        """

        subsets = []
        for i in range(len(l_atoms)):

            self.cursor.execute("""SELECT DISTINCT lib 
                                       FROM {}
                                       WHERE C = {} 
                                       AND H = {} 
                                       AND N = {} 
                                       AND O = {}
                                       AND P = {}
                                       AND S = {}
                                """.format(table_name, l_atoms[i][0], l_atoms[i][1], l_atoms[i][2],
                                           l_atoms[i][3], l_atoms[i][4], l_atoms[i][5]))
            records = self.cursor.fetchall()
            if len(records) == 0:
                return []
            ss = [pickle.loads(record[0]) for record in records]
            subsets.append(ss)

        return subsets

    def create_compound_database(self):
        """Generates a substructure database, removing previously existing tables if they are present."""

        self.cursor.execute("DROP TABLE IF EXISTS compounds")
        self.cursor.execute("DROP TABLE IF EXISTS substructures")
        self.cursor.execute("DROP TABLE IF EXISTS hmdbid_substructures")
        self.cursor.execute("DROP TABLE IF EXISTS unique_hmdbid")
        self.cursor.execute("DROP TABLE IF EXISTS filtered_hmdbid_substructures")
        self.cursor.execute("DROP TABLE IF EXISTS subset_substructures")

        self.cursor.execute("""CREATE TABLE compounds (
                                   hmdbid TEXT PRIMARY KEY,
                                   exact_mass INTEGER,
                                   formula TEXT,
                                   C INTEGER,
                                   H INTEGER,
                                   N INTEGER,
                                   O INTEGER,
                                   P INTEGER,
                                   S INTEGER,
                                   smiles TEXT,
                                   smiles_rdkit TEXT,
                                   smiles_rdkit_kek TEXT)""")

        self.cursor.execute("""CREATE TABLE substructures (
                                   smiles TEXT PRIMARY KEY, 
                                   heavy_atoms INTEGER,
                                   length INTEGER,
                                   exact_mass__1 INTEGER,
                                   exact_mass__0_1 REAL,
                                   exact_mass__0_01 REAL,
                                   exact_mass__0_001 REAL,
                                   exact_mass__0_0001 REAL,
                                   exact_mass REAL,
                                   count INTEGER,
                                   C INTEGER,
                                   H INTEGER,
                                   N INTEGER,
                                   O INTEGER,
                                   P INTEGER,
                                   S INTEGER,
                                   valence INTEGER,
                                   valence_atoms TEXT,
                                   atoms_available INTEGER,
                                lib PICKLE)""")

        self.cursor.execute("""CREATE TABLE hmdbid_substructures (
                                   hmdbid TEXT,
                                   smiles_rdkit,
                                   PRIMARY KEY (hmdbid, smiles_rdkit))""")

<<<<<<< HEAD
    def create_indexes(self, table="substructures", selection="all"):

        self.cursor.execute("DROP INDEX IF EXISTS mass__1")
        self.cursor.execute("DROP INDEX IF EXISTS mass__0_1")
        self.cursor.execute("DROP INDEX IF EXISTS mass__0_01")
        self.cursor.execute("DROP INDEX IF EXISTS mass__0_01")
        self.cursor.execute("DROP INDEX IF EXISTS mass__0_001")
        self.cursor.execute("DROP INDEX IF EXISTS mass__0_0001")
        self.cursor.execute("DROP INDEX IF EXISTS atoms")
        if selection != "gen_subs_table":
            self.cursor.execute("DROP INDEX IF EXISTS heavy_atoms__valence__atoms_available")

        self.cursor.execute("""CREATE INDEX mass__1
                               ON %s (exact_mass__1)""" % table)
        self.cursor.execute("""CREATE INDEX mass__0_1
                               ON %s (exact_mass__0_1)""" % table)
        self.cursor.execute("""CREATE INDEX mass__0_01
                               ON %s (exact_mass__0_01)""" % table)
        self.cursor.execute("""CREATE INDEX mass__0_001 
                               ON %s (exact_mass__0_001)""" % table)
        self.cursor.execute("""CREATE INDEX mass__0_0001
                               ON %s (exact_mass__0_0001)""" % table)
        self.cursor.execute("""CREATE INDEX atoms 
                               ON %s (C, H, N, O, P, S);""" % table)
        if selection != "gen_subs_table":
            self.cursor.execute("""CREATE INDEX heavy_atoms__valence__atoms_available 
                                   ON %s (heavy_atoms, atoms_available, valence);""" % table)
=======
    def create_indexes(self):
        """Creates indexes for the `substructures` table for use by the build method."""

        self.cursor.execute("DROP INDEX IF EXISTS heavy_atoms__Valence__mass__1__idx")
        self.cursor.execute("DROP INDEX IF EXISTS heavy_atoms__Valence__mass__0_1__idx")
        self.cursor.execute("DROP INDEX IF EXISTS heavy_atoms__Valence__mass__0_01__idx")
        self.cursor.execute("DROP INDEX IF EXISTS heavy_atoms__Valence__mass__0_001__idx")
        self.cursor.execute("DROP INDEX IF EXISTS heavy_atoms__Valence__mass__0_0001__idx")
        self.cursor.execute("DROP INDEX IF EXISTS atoms__Valence__idx")

        self.cursor.execute("""CREATE INDEX heavy_atoms__Valence__mass__1__idx 
                               ON substructures (heavy_atoms, valence, valence_atoms, exact_mass__1)""")
        self.cursor.execute("""CREATE INDEX heavy_atoms__Valence__mass__0_1__idx 
                               ON substructures (heavy_atoms, valence, valence_atoms, exact_mass__0_1)""")
        self.cursor.execute("""CREATE INDEX heavy_atoms__Valence__mass__0_01__idx 
                               ON substructures (heavy_atoms, valence, valence_atoms, exact_mass__0_01)""")
        self.cursor.execute("""CREATE INDEX heavy_atoms__Valence__mass__0_001__idx 
                               ON substructures (heavy_atoms, valence, valence_atoms, exact_mass__0_001)""")
        self.cursor.execute("""CREATE INDEX heavy_atoms__Valence__mass__0_0001__idx
                               ON substructures (heavy_atoms, valence, valence_atoms, exact_mass__0_0001)""")
        self.cursor.execute("""CREATE INDEX atoms__Valence__idx 
                               ON substructures (C, H, N, O, P, S, valence, valence_atoms);""")
>>>>>>> 214802d4

    def close(self):
        if self.clean:
            self.cursor.execute("DROP TABLE IF EXISTS unique_hmdbid")
            self.cursor.execute("DROP TABLE IF EXISTS filtered_hmdbid_substructures")
            self.cursor.execute("DROP TABLE IF EXISTS subset_substructures")

        self.conn.close()


def get_substructure(mol, idxs_edges_subgraph, debug=False):
    """
    Generates information for the substructure database from a reference molecule and the bond IDs of a substructure.

    :param mol: An :py:meth:`rdkit.Chem.Mol' object containing a reference molecule that has been fragmented.

    :param idxs_edges_subgraph: List of atom indices within the reference molecule that make up the substructure.

    :return: A list of lists containing the libs of the substructures obtained by the query; the lib is a
        dictionary containing details about the substructure, in the format:

        * "**smiles**": Substructure smiles string

        * "**mol**": Substructure :py:meth:`rdkit.Chem.Mol`

        * "**bond_types**": The type of bonds to be formed by dummy atoms - see
            :py:meth:`metaboverse.build_structures.add_bonds` and :py:meth:`Chem.rdchem.BondType`. Is a dictionary
            whose keys are atom indices and values are bond types, as follows:

            * **1.0** Single
            * **1.5** Aromatic
            * **2.0** Double

        * "**degree_atoms**": A dictionary containing indices of the atoms connected to dummy atoms that can form bonds
            during structure generation as keys, and the number of bonds they can form as values.

        * "**valence**": The total number of bonds that can be formed by the substructure
            (the product of `degree_atoms` and `atoms_available`).

        * "**atoms_available**": The total number of degree atoms.

        * "**dummies**": List of the indices of atoms that may be removed to form bonds during structure generation,
            represented by `*`.
    """

    atom_idxs_subgraph = []
    for bIdx in idxs_edges_subgraph:
        b = mol.GetBondWithIdx(bIdx)
        a1 = b.GetBeginAtomIdx()
        a2 = b.GetEndAtomIdx()

        if a1 not in atom_idxs_subgraph:
            atom_idxs_subgraph.append(a1)
        if a2 not in atom_idxs_subgraph:
            atom_idxs_subgraph.append(a2)

    atoms_to_dummy = []
    for idx in atom_idxs_subgraph:
        for atom in mol.GetAtomWithIdx(idx).GetNeighbors():
            if atom.GetIdx() not in atom_idxs_subgraph:
                atoms_to_dummy.append(atom.GetIdx())

    mol_edit = Chem.EditableMol(mol)
    degree_atoms = {}

    for atom in reversed(mol.GetAtoms()):

        if atom.GetIdx() in atoms_to_dummy:
            mol_edit.ReplaceAtom(atom.GetIdx(), Chem.Atom("*"))

    mol = mol_edit.GetMol()
    mol_edit = Chem.EditableMol(mol)

    for atom in reversed(mol.GetAtoms()):
        if atom.GetIdx() not in atom_idxs_subgraph and atom.GetSymbol() != "*":
            mol_edit.RemoveAtom(atom.GetIdx())

    mol_out = mol_edit.GetMol()

    dummies = [atom.GetIdx() for atom in mol_out.GetAtoms() if atom.GetSymbol() == "*"]

    for atom in mol_out.GetAtoms():

        if atom.GetIdx() in dummies:

            for atom_n in atom.GetNeighbors():

                if atom_n.GetSymbol() == "*":
                    continue  # do not count dummies for valence calculations
                elif atom_n.GetIdx() not in degree_atoms:
                    degree_atoms[atom_n.GetIdx()] = 1
                else:
                    degree_atoms[atom_n.GetIdx()] += 1

    # Returns the type of the bond as a double (i.e. 1.0 for SINGLE, 1.5 for AROMATIC, 2.0 for DOUBLE)
    bond_types = {}

    for b in mol_out.GetBonds():
        if debug:
            print(b.GetBondTypeAsDouble())
            print(b.GetBondType())
            print(b.GetBeginAtomIdx(), b.GetEndAtomIdx(), mol_out.GetAtomWithIdx(b.GetBeginAtomIdx()).GetSymbol(),
                  mol_out.GetAtomWithIdx(b.GetEndAtomIdx()).GetSymbol())

        if mol_out.GetAtomWithIdx(b.GetBeginAtomIdx()).GetSymbol() == "*":
            if b.GetEndAtomIdx() not in bond_types:
                bond_types[b.GetEndAtomIdx()] = [b.GetBondTypeAsDouble()]
            else:
                bond_types[b.GetEndAtomIdx()].append(b.GetBondTypeAsDouble())

        elif mol_out.GetAtomWithIdx(b.GetEndAtomIdx()).GetSymbol() == "*":
            if b.GetBeginAtomIdx() not in bond_types:
                bond_types[b.GetBeginAtomIdx()] = [b.GetBondTypeAsDouble()]
            else:
                bond_types[b.GetBeginAtomIdx()].append(b.GetBondTypeAsDouble())

    try:
        mol_out.UpdatePropertyCache()  # alternative to Chem.SanitizeMol that updates valence information
    except:
        return

    return {"smiles": Chem.MolToSmiles(mol_out),  # REORDERED ATOM INDEXES
            "mol": mol_out,
            "bond_types": bond_types,
            "degree_atoms": degree_atoms,
            "valence": sum(degree_atoms.values()),
            "atoms_available": len(degree_atoms.keys()),
            "dummies": dummies}


def get_elements(mol, elements=None):
    """
    Gets the elemental composition of a molecule.

    :param mol: An :py:meth:`rdkit.Chem.Mol` object containing the molecule of interest.

    :param elements: A dictionary whose keys are strings representing an element and values are 0. Unspecified,
        defaults to `{"C": 0, "H": 0, "N": 0, "O": 0, "P": 0, "S": 0, "*": 0}`.

    :return: The dictionary specified by **elements**, with the number of atoms corresponding to each element as keys.
    """

    if not elements:
        elements = {"C": 0, "H": 0, "N": 0, "O": 0, "P": 0, "S": 0, "*": 0}

    mol = Chem.AddHs(mol)
    for atom in mol.GetAtoms():
        elements[atom.GetSymbol()] += 1

    return elements


def calculate_exact_mass(mol, exact_mass_elements=None):
    """
    Gets the exact mass of a molecule.

    :param mol: An :py:meth:`rdkit.Chem.Mol` object containing the molecule of interest.

    :param exact_mass_elements: A dictionary whose keys are strings representing an element and values are the exact masses of
        each element. Unspecified, defaults to :
        `{"C": 12.0, "H": 1.007825, "N": 14.003074, "O": 15.994915, "P": 30.973763, "S": 31.972072, "*": -1.007825}`

    :return: The exact mass of the molecule.
    """

    if not exact_mass_elements:
        exact_mass_elements = {"C": 12.0, "H": 1.007825, "N": 14.003074, "O": 15.994915, "P": 30.973763, "S": 31.972072,
                               "*": -1.007825}

    exact_mass = 0.0
    mol = Chem.AddHs(mol)
    for atom in mol.GetAtoms():
        atomSymbol = atom.GetSymbol()
        if atomSymbol != "*":
            exact_mass += exact_mass_elements[atomSymbol]

    return exact_mass


def filter_records(records):
    """
    Filters records generated by :py:meth:`parse_xml` to ensure they are compatible with the Metaboverse workflow.

    :param records: A dictionary containing information about the molecule, as generated by :py:meth:`parse_xml`.

    :return: Generates a dictionary containing key information extracted from the record.

        * "**HMDB_ID**": The HMDB ID of the molecule, in the format "HMDBXXXXXXX".

        * "**formula**": The elemental composition of the molecule, in the format "CXHXNXOXPXSX".

        * "**exact_mass**": The exact mass of the molecule, rounded to 6d.p.

        * "**smiles**": A string containing the smiles representation of the molecule.

        * "**smiles_rdkit**": A string containing the smiles representation of the molecule.

        * "**smiles_rdkit_kek**": A string containing the kekule smiles representation of the molecule.

        * "C", "H", "N", "O", "P", "S": Integers referring to elemental composition.

        * "**mol**": An :py:meth:`rdkit.Chem.Mol' object containing the molecule.
    """

    for record in records:

        if "smiles" in record:
            mol = Chem.MolFromSmiles(record["smiles"])
            try:
                Chem.SanitizeMol(mol)
            except:
                continue

            if mol is None:
                continue

            if mol.GetNumHeavyAtoms() < 4:
                continue

            atom_check = [True for atom in mol.GetAtoms() if atom.GetSymbol() not in ["C", "H", "N", "O", "P", "S"]]
            if len(atom_check) > 0:
                continue

            smiles_rdkit = Chem.MolToSmiles(mol)
            smiles_rdkit_kek = Chem.MolToSmiles(mol, kekuleSmiles=True)

            if "+" in smiles_rdkit_kek or "-" in smiles_rdkit_kek or "+" in smiles_rdkit or "-" in smiles_rdkit:
                continue

            els = get_elements(mol)
            exact_mass = calculate_exact_mass(mol)

            record_dict = {'HMDB_ID': record['accession'],
                           'formula': record["chemical_formula"],
                           'exact_mass': round(exact_mass, 6),
                           'smiles': record['smiles'],
                           'smiles_rdkit': smiles_rdkit,
                           'smiles_rdkit_kek': smiles_rdkit_kek,
                           'C': els['C'],
                           'H': els['H'],
                           'N': els['N'],
                           'O': els['O'],
                           'P': els['P'],
                           'S': els['S'],
                           'mol': mol}

            yield record_dict


def get_substructure_bond_idx(prb_mol, ref_mol):
    """
    Takes a substructure and the original molecule from which it was generated and matches the substructure to its
    original position in the reference molecule. Will only find a single solution, whilst multiple are possible.

    :param prb_mol: Substructure (without dummy atoms) as an :py:meth:`rdkit.Chem.Mol` object.

    :param ref_mol: Original molecule for the substructure to be matched in as an :py:meth:`rdkit.Chem.Mol` object.

    :returns: None if there is no match for the **prb_mol** in the **ref_mol**, else returns a tuple of the bond indices
        in the **ref_mol* matched by the **prb_mol**.
    """

    if ref_mol.HasSubstructMatch(prb_mol):
        atom_idx = ref_mol.GetSubstructMatch(prb_mol)
    else:
        return None

    bond_idx = ()
    for atom in ref_mol.GetAtoms():
        if atom.GetIdx() in atom_idx:
            for bond in atom.GetBonds():
                if bond.GetBeginAtomIdx() in atom_idx and bond.GetEndAtomIdx() in atom_idx:
                    if bond.GetIdx() not in bond_idx:
                        bond_idx = (*bond_idx, bond.GetIdx())

    return bond_idx


def subset_sgs_sizes(sgs, n_min, n_max):
    """
    Some substructure generation methods require that their results be filtered to ensure that they are within the
    databvase substructure size requirements.

    :param sgs: A list of lists containing the indices of edges in the original molecule that represent its
        substructures.

    :param n_min: The minimum number of bonds (edges) for a valid substructure.

    :param n_max: The maximum number of bonds (edges) for a valid substructure.

    :return: The original sgs list, with those substructures that are not within n_min and n_max (inclusive) removed.
    """

    sgs_new = []

    for i, edge_idxs in enumerate(sgs):
        edge_idxs_new = []

        for j, bonds in enumerate(edge_idxs):
            if n_min <= len(bonds) <= n_max:
                edge_idxs_new.append(bonds)

        if len(edge_idxs_new) > 0:
            sgs_new.append(edge_idxs_new)

    return sgs_new


def get_sgs(record_dict, n_min, n_max, method="exhaustive"):
    """
    Generates substructures based on an original molecule, which are described by sets of its bond indices.

    :param record_dict: A dictionary of key information about the original molecule, as generated by
        :py:meth:`metaboverse.databases.filter_records`. Includes HMDBID, smiles and the related
        :py:meth:`rdkit.Chem.Mol` representation.

    :param n_min: The minimum number of bonds (edges) for a valid substructure.

    :param n_max: The maximum number of bonds (edges) for a valid substructure.

    :param method: The method by which to fragment molecules. Substructures must have an exact substructure match in
        the original molecule in order to be considered valid.

        * **exhaustive** The default method for substructure generation. Generates all substructures for a molecule
            within the size range. See :py:meth:`rdkit.Chem.FindAllSubgraphsOfLengthMToN`.

        * **RECAP**  Generates substructures using the retrosynthetic combinatorial analysis procedure; fragments are
            identified that are likely to be useful for drug synthesis. See :py:meth:`rdkit.Chem.RECAP`.

        * **BRICS** Generates substructures by breaking retrosynthetically interesting chemical substructures; fragments
            are identified that are likely to be useful for drug synthesis.. See :py:meth:`rdkit.Chem.BRICS`.

    :return: A list of lists of bond indices referring to substructures of the original molecule.
    """

    if method == "exhaustive":

        return Chem.FindAllSubgraphsOfLengthMToN(record_dict["mol"], n_min, n_max)

    elif method == "RECAP":

        hierarchy = Recap.RecapDecompose(record_dict["mol"])
        sgs = []
        for substructure in hierarchy.GetAllChildren().values():

            substructure = Chem.DeleteSubstructs(substructure.mol, Chem.MolFromSmarts('[#0]'))
            edge_idxs = get_substructure_bond_idx(substructure, record_dict["mol"])
            if edge_idxs is not None:
                sgs.append(edge_idxs)

        return subset_sgs_sizes([sgs], n_min, n_max)

    elif method == "BRICS":

        substructures = BRICS.BRICSDecompose(record_dict["mol"])
        sgs = []
        for substructure in substructures:
            substructure = Chem.DeleteSubstructs(Chem.MolFromSmiles(substructure), Chem.MolFromSmarts('[#0]'))
            edge_idxs = get_substructure_bond_idx(substructure, record_dict["mol"])

            if edge_idxs is not None:
                sgs.append(edge_idxs)

        return subset_sgs_sizes([sgs], n_min, n_max)


def update_substructure_database(fn_hmdb, fn_db, n_min, n_max, records=None, method="exhaustive"):
    """
    Add entries to the substructure database by fragmenting a set of molecules. Combinations of substructures in this
    database are used to build new molecules.

    :param fn_hmdb: The path of the HMDB XML record(s) detailing molecules to be fragmented. Will be overriden by
        `records` if provided.

    :param fn_db: The path of the SQLite 3 substructure database to be updated.

    :param n_min: The minimum number of bonds (edges) for a valid substructure.

    :param n_max: The maximum number of bonds (edges) for a valid substructure.

    :param records: Records of molecules to be fragmented. Must be a list containing dictionaries containing key
        information about the molecules, as generated by :py:meth:`metaboverse.databases.parse_xml`; if records
        is not supplied, the records will be obtained from the XML at `fn_hmdb`.

    :param method: The method by which to fragment molecules. Substructures must have an exact substructure match in
        the original molecule in order to be considered valid.

        * **exhaustive** The default method for substructure generation. Generates all substructures for a molecule
            within the size range. See :py:meth:`rdkit.Chem.FindAllSubgraphsOfLengthMToN`.

        * **RECAP**  Generates substructures using the retrosynthetic combinatorial analysis procedure; fragments are
            identified that are likely to be useful for drug synthesis. See :py:meth:`rdkit.Chem.RECAP`.

        * **BRICS** Generates substructures by breaking retrosynthetically interesting chemical substructures; fragments
            are identified that are likely to be useful for drug synthesis.. See :py:meth:`rdkit.Chem.BRICS`.
    """

    conn = sqlite3.connect(fn_db)
    cursor = conn.cursor()

    if records is None:
        records = parse_xml(fn_hmdb, reformat=False)

    for record_dict in filter_records(records):

        cursor.execute("""INSERT OR IGNORE INTO compounds (
                               hmdbid, 
                               exact_mass, 
                               formula, 
                               C, H, N, O, P, S, 
                               smiles, 
                               smiles_rdkit, 
                               smiles_rdkit_kek)
                           VALUES (
                               :HMDB_ID, 
                               :exact_mass,
                               :formula, 
                               :C, :H, :N, :O, :P, :S, 
                               :smiles, 
                               :smiles_rdkit, 
                               :smiles_rdkit_kek)""", record_dict)

        # Returns a tuple of 2-tuples with bond IDs
        for sgs in get_sgs(record_dict, n_min, n_max, method=method):
            for edge_idxs in sgs:
                lib = get_substructure(record_dict["mol"], edge_idxs)
                if lib is None:
                    continue

                smiles_rdkit = Chem.MolToSmiles(lib["mol"])

                exact_mass = calculate_exact_mass(lib["mol"])
                els = get_elements(lib["mol"])

                pkl_lib = pickle.dumps(lib)
                sub_smi_dict = {'smiles': smiles_rdkit,
                                'exact_mass': exact_mass,
                                'count': 0,
                                'length': sum([els[atom] for atom in els if atom != "*"]),
                                "valence": lib["valence"],
                                "valence_atoms": str(lib["degree_atoms"]),
                                "atoms_available": lib["atoms_available"],
                                "lib": pkl_lib}

                sub_smi_dict["exact_mass__1"] = round(sub_smi_dict["exact_mass"], 0)
                sub_smi_dict["exact_mass__0_1"] = round(sub_smi_dict["exact_mass"], 1)
                sub_smi_dict["exact_mass__0_01"] = round(sub_smi_dict["exact_mass"], 2)
                sub_smi_dict["exact_mass__0_001"] = round(sub_smi_dict["exact_mass"], 3)
                sub_smi_dict["exact_mass__0_0001"] = round(sub_smi_dict["exact_mass"], 4)

                sub_smi_dict.update(els)
                sub_smi_dict["heavy_atoms"] = sum([els[atom] for atom in els if atom != "H" and atom != "*"])

                cursor.execute("""INSERT OR IGNORE INTO substructures (
                                      smiles, 
                                      heavy_atoms, 
                                      length, 
                                      exact_mass__1, 
                                      exact_mass__0_1, 
                                      exact_mass__0_01, 
                                      exact_mass__0_001, 
                                      exact_mass__0_0001, 
                                      exact_mass, count, 
                                      C, 
                                      H, 
                                      N, 
                                      O, 
                                      P, 
                                      S, 
                                      valence, 
                                      valence_atoms, 
                                      atoms_available, 
                                      lib)
                                  values (
                                      :smiles,
                                      :heavy_atoms,
                                      :length,
                                      :exact_mass__1,
                                      :exact_mass__0_1,
                                      :exact_mass__0_01,
                                      :exact_mass__0_001,
                                      :exact_mass__0_0001,
                                      :exact_mass,
                                      :count,
                                      :C,
                                      :H,
                                      :N,
                                      :O,
                                      :P,
                                      :S,
                                      :valence,
                                      :valence_atoms,
                                      :atoms_available,:lib)""", sub_smi_dict)

                cursor.execute("""INSERT OR IGNORE INTO hmdbid_substructures (
                                      hmdbid, 
                                      smiles_rdkit) 
                                  VALUES ("%s", "%s")""" % (record_dict['HMDB_ID'], smiles_rdkit))
    conn.commit()
    conn.close()


def create_isomorphism_database(db_out, pkls_out, max_n_substructures, max_atoms_available, path_geng=None, path_RI=None, debug=False):
    """
    Generates a connectivity database containing sets of possible combinations of substructures; also generates PKL
    files containing the graphs required for building molecules from substructures. The connectivity database is
    required to build moelcules from substructures.

    :param db_out: The path of the SQLite 3 database to be generated.

    :param pkls_out: The directory in which to dump the PKL files containing teh graphs required for building 
        molecules from substructures.

    :param max_n_substructures: The maximal number of substructures (vertices). At least two substructures must be
        available for bonding for a graph to be created.

    :param max_atoms_available: The maximal number of atoms available (maximal number of edges per vertice) in each
        substructure for bonding. At least one atom must be available for bonding for a graph to be created.

    :param path_geng: The path of geng, a tool for the generation of small non-isomorphic graphs.

    :param path_RI: The path of RI, a tool for verifying subgraph isomorphism.

    :param debug: Debug print statements provide further information on how the function is generating the connectivity
        database.
        * **True** Print debug statements.
        * **False** Hide debug print statements.
    """
    
    conn = sqlite3.connect(db_out)
    cursor = conn.cursor()

    cursor.execute("""DROP TABLE IF EXISTS subgraphs""")
    cursor.execute("""CREATE TABLE subgraphs (
                          id_pkl INTEGER,
                          n_graphs INTEGER,
                          graph6 TEXT,
                          k INTEGER,
                          k_partite TEXT,
                          k_valences TEXT,
                          nodes_valences TEXT,
                          n_nodes INTEGER,
                          n_edges INTEGER,
                          PRIMARY KEY (graph6, k_partite, nodes_valences)
                   );""")
    conn.commit()

    id_pkl = 0

    for G, p in calculate_complete_multipartite_graphs(max_atoms_available, max_n_substructures):

        if debug:
            print([path_geng, str(G.number_of_nodes()), "-d1", "-D2", "-q"])  # max valence for single atom of 2
        proc = subprocess.Popen([path_geng, str(len(G.nodes)), "-d1", "-D2", "-q"], stdout=subprocess.PIPE,
                                stderr=subprocess.PIPE)
        geng_out, err = proc.communicate()

        proc.stdout.close()
        proc.stderr.close()

        for i, line_geng in enumerate(geng_out.split()):
            
            if debug:
                print(line_geng)

            sG = nx.read_graph6(io.BytesIO(line_geng))

            k_gfu = tempfile.NamedTemporaryFile(mode="w", delete=False)
            k_gfu.write(graph_to_ri(G, "k_graph"))
            k_gfu.seek(0)

            s_gfu = tempfile.NamedTemporaryFile(mode="w", delete=False)
            s_gfu.write(graph_to_ri(sG, "subgraph"))
            s_gfu.seek(0)

            proc = subprocess.Popen([path_RI, "mono", "geu", k_gfu.name, s_gfu.name], stdout=subprocess.PIPE,
                                    stderr=subprocess.PIPE)
            RI_out, err = proc.communicate()

            k_gfu.close()
            s_gfu.close()

            mappings = []
            subgraphs = {}

            for line in RI_out.decode("utf-8").splitlines():
                if line[0] == "{":
                    mappings.append(eval(line))

            if len(mappings) > 0:
                gi = graph_info(p, sG, mappings, )

                for vn in gi:
                    if vn not in subgraphs:
                        subgraphs[vn] = gi[vn]

                    else:
                        for es in gi[vn]:
                            if es not in subgraphs[vn]:
                                subgraphs[vn].append(es)

            if len(subgraphs) > 0:
                for vn in subgraphs:
                    subgraphs[vn] = sort_subgraphs(subgraphs[vn])
                    root = {}

                    if debug:
                        col_plt, sG_plt = draw_subgraph(subgraphs[vn][0], eval(vn))
                        col_plt.show()

                    for fr in subgraphs[vn]:
                        parent = root
                        for e in fr:
                            parent = parent.setdefault(e, {})

                    vt = tuple([sum(v) for v in eval(vn)])
                    if debug:
                        print("INSERT:", i, line_geng.decode("utf-8"), len(subgraphs[vn]), len(p), str(p), vt, vn,
                              sG.number_of_nodes(), sG.number_of_edges())

                    id_pkl += 1
                    cursor.execute("""INSERT INTO subgraphs (
                                          id_pkl, 
                                          n_graphs, 
                                          graph6,
                                          k,
                                          k_partite,
                                          k_valences,
                                          nodes_valences,
                                          n_nodes, n_edges)
                                      VALUES (?, ?, ?, ?, ?, ?, ?, ?, ?)""", (
                                          id_pkl,
                                          len(subgraphs[vn]),
                                          line_geng,
                                          len(p),
                                          str(p),
                                          str(vt),
                                          str(vn),
                                          sG.number_of_nodes(),
                                          sG.number_of_edges()))

                    with open(os.path.join(pkls_out, "{}.pkl".format(id_pkl)), "wb") as fn_pkls:
                        pickle.dump(root, fn_pkls)

            conn.commit()
    conn.close()<|MERGE_RESOLUTION|>--- conflicted
+++ resolved
@@ -151,11 +151,7 @@
         be attached as "graphs".
     """
 
-<<<<<<< HEAD
     def __init__(self, db, path_pkls="", db2=None, clean=True):
-=======
-    def __init__(self, db, path_pkls="", db2=None):
->>>>>>> 214802d4
         """Constructor method"""
 
         self.db = db
@@ -212,7 +208,7 @@
     def generate_substructure_network(self, method="default", min_node_weight=2, remove_isolated=False):
         """
         Generate networks to explore the co-occurence of substructures in the substructure database.
-        
+
         :param method: Which method to use for the generation of a substructure co-occurence network.
 
             * **default** Generate a standard substructure network using the most time-efficient method. Node weights
@@ -539,8 +535,8 @@
                                    smiles_rdkit,
                                    PRIMARY KEY (hmdbid, smiles_rdkit))""")
 
-<<<<<<< HEAD
     def create_indexes(self, table="substructures", selection="all"):
+        """Creates indexes for the `substructures` table for use by the build method."""
 
         self.cursor.execute("DROP INDEX IF EXISTS mass__1")
         self.cursor.execute("DROP INDEX IF EXISTS mass__0_1")
@@ -549,6 +545,7 @@
         self.cursor.execute("DROP INDEX IF EXISTS mass__0_001")
         self.cursor.execute("DROP INDEX IF EXISTS mass__0_0001")
         self.cursor.execute("DROP INDEX IF EXISTS atoms")
+
         if selection != "gen_subs_table":
             self.cursor.execute("DROP INDEX IF EXISTS heavy_atoms__valence__atoms_available")
 
@@ -564,33 +561,10 @@
                                ON %s (exact_mass__0_0001)""" % table)
         self.cursor.execute("""CREATE INDEX atoms 
                                ON %s (C, H, N, O, P, S);""" % table)
+
         if selection != "gen_subs_table":
             self.cursor.execute("""CREATE INDEX heavy_atoms__valence__atoms_available 
                                    ON %s (heavy_atoms, atoms_available, valence);""" % table)
-=======
-    def create_indexes(self):
-        """Creates indexes for the `substructures` table for use by the build method."""
-
-        self.cursor.execute("DROP INDEX IF EXISTS heavy_atoms__Valence__mass__1__idx")
-        self.cursor.execute("DROP INDEX IF EXISTS heavy_atoms__Valence__mass__0_1__idx")
-        self.cursor.execute("DROP INDEX IF EXISTS heavy_atoms__Valence__mass__0_01__idx")
-        self.cursor.execute("DROP INDEX IF EXISTS heavy_atoms__Valence__mass__0_001__idx")
-        self.cursor.execute("DROP INDEX IF EXISTS heavy_atoms__Valence__mass__0_0001__idx")
-        self.cursor.execute("DROP INDEX IF EXISTS atoms__Valence__idx")
-
-        self.cursor.execute("""CREATE INDEX heavy_atoms__Valence__mass__1__idx 
-                               ON substructures (heavy_atoms, valence, valence_atoms, exact_mass__1)""")
-        self.cursor.execute("""CREATE INDEX heavy_atoms__Valence__mass__0_1__idx 
-                               ON substructures (heavy_atoms, valence, valence_atoms, exact_mass__0_1)""")
-        self.cursor.execute("""CREATE INDEX heavy_atoms__Valence__mass__0_01__idx 
-                               ON substructures (heavy_atoms, valence, valence_atoms, exact_mass__0_01)""")
-        self.cursor.execute("""CREATE INDEX heavy_atoms__Valence__mass__0_001__idx 
-                               ON substructures (heavy_atoms, valence, valence_atoms, exact_mass__0_001)""")
-        self.cursor.execute("""CREATE INDEX heavy_atoms__Valence__mass__0_0001__idx
-                               ON substructures (heavy_atoms, valence, valence_atoms, exact_mass__0_0001)""")
-        self.cursor.execute("""CREATE INDEX atoms__Valence__idx 
-                               ON substructures (C, H, N, O, P, S, valence, valence_atoms);""")
->>>>>>> 214802d4
 
     def close(self):
         if self.clean:
@@ -1101,7 +1075,7 @@
 
     :param db_out: The path of the SQLite 3 database to be generated.
 
-    :param pkls_out: The directory in which to dump the PKL files containing teh graphs required for building 
+    :param pkls_out: The directory in which to dump the PKL files containing teh graphs required for building
         molecules from substructures.
 
     :param max_n_substructures: The maximal number of substructures (vertices). At least two substructures must be
